extern crate pdf;

use std::env::args;
use std::time::SystemTime;
use std::fs;
use std::collections::HashMap;

use pdf::file::{FileOptions, Log};
use pdf::object::*;
use pdf::primitive::Primitive;
use pdf::error::PdfError;
use pdf::enc::StreamFilter;

struct VerboseLog;
impl Log for VerboseLog {
    fn load_object(&self, r: PlainRef) {
        println!("load {r:?}");
    }
    fn log_get(&self, r: PlainRef) {
        println!("get {r:?}");
    }
}

fn main() -> Result<(), PdfError> {
    let path = args().nth(1).expect("no file given");
    println!("read: {}", path);
    let now = SystemTime::now();

    let file = FileOptions::cached().log(VerboseLog).open(&path).unwrap();
    let resolver = file.resolver();

    if let Some(ref info) = file.trailer.info_dict {
        let title = info.title.as_ref().map(|p| p.to_string_lossy());
        let author = info.author.as_ref().map(|p| p.to_string_lossy());

        let descr = match (title, author) {
            (Some(title), None) => title,
            (None, Some(author)) => format!("[no title] – {}", author),
            (Some(title), Some(author)) => format!("{} – {}", title, author),
            _ => "PDF".into()
        };
        println!("{}", descr);
    }

    let mut images: Vec<_> = vec![];
    let mut fonts = HashMap::new();

    for page in file.pages() {
        let page = page.unwrap();
        let resources = page.resources().unwrap();
        for (i, font) in resources.fonts.values().enumerate() {
            let name = match &font.name {
                Some(name) => name.as_str().into(),
                None => i.to_string(),
            };
            fonts.insert(name, font.clone());
        }
        images.extend(resources.xobjects.iter().map(|(_name, &r)| resolver.get(r).unwrap())
            .filter(|o| matches!(**o, XObject::Image(_)))
        );
    }

    for (i, o) in images.iter().enumerate() {
        let img = match **o {
            XObject::Image(ref im) => im,
            _ => continue
        };
        let (data, filter) = img.raw_image_data(&resolver)?;
        let ext = match filter {
            Some(StreamFilter::DCTDecode(_)) => "jpeg",
            Some(StreamFilter::JBIG2Decode(_)) => "jbig2",
            Some(StreamFilter::JPXDecode) => "jp2k",
            Some(StreamFilter::FlateDecode(_)) => "png",
            _ => continue,
        };

        let fname = format!("extracted_image_{}.{}", i, ext);
        
        fs::write(fname.as_str(), data).unwrap();
        println!("Wrote file {}", fname);
    }
    println!("Found {} image(s).", images.len());
<<<<<<< HEAD
=======


    for (name, font) in fonts.iter() {
        let fname = format!("font_{}", name);
        if let Some(Ok(data)) = font.embedded_data(&resolver) {
            fs::write(fname.as_str(), data).unwrap();
            println!("Wrote file {}", fname);
        }
    }
    println!("Found {} font(s).", fonts.len());

    if let Some(ref forms) = file.get_root().forms {
        println!("Forms:");
        for field in forms.fields.iter() {
            print!("  {:?} = ", field.name);
            match field.value {
                Primitive::String(ref s) => println!("{}", s.to_string_lossy()),
                Primitive::Integer(i) => println!("{}", i),
                Primitive::Name(ref s) => println!("{}", s),
                ref p => println!("{:?}", p),
            }
        }
    }

    if let Ok(elapsed) = now.elapsed() {
        println!("Time: {}s", elapsed.as_secs() as f64
                 + elapsed.subsec_nanos() as f64 * 1e-9);
    }
>>>>>>> ce5806f5
    Ok(())
}<|MERGE_RESOLUTION|>--- conflicted
+++ resolved
@@ -80,9 +80,6 @@
         println!("Wrote file {}", fname);
     }
     println!("Found {} image(s).", images.len());
-<<<<<<< HEAD
-=======
-
 
     for (name, font) in fonts.iter() {
         let fname = format!("font_{}", name);
@@ -110,6 +107,5 @@
         println!("Time: {}s", elapsed.as_secs() as f64
                  + elapsed.subsec_nanos() as f64 * 1e-9);
     }
->>>>>>> ce5806f5
     Ok(())
 }